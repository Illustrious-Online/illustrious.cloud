--- conflicted
+++ resolved
@@ -23,33 +23,7 @@
           bun-version: latest
       - name: Install Dependencies
         run: bun install --frozen-lockfile
-<<<<<<< HEAD
-      - name: Install doctl
-        uses: digitalocean/action-doctl@v2
-        with:
-          token: ${{ secrets.DO_TOKEN }}
-      - name: Install spaces-cli
-        run: bun install -g spaces-cli
-      - name: Download .env file
-        run: |
-          spaces-cli down /api/development.env -o ./.env \
-            -r ${{ secrets.SPACE_REGION }} -s ${{ secrets.SPACE_NAME }} \
-            -k ${{ secrets.SPACE_SECRET }} -i ${{ secrets.SPACE_KEY }}
-      - name: Build Docker image
-        run: docker build -t ${{ secrets.REGISTRY_URL }}/ill-dashboard:latest .
-      - name: Authenticate with DO registry
-        run: doctl registry login --expiry-seconds 1200
-      - name: Push Docker Container
-        run: docker push ${{ secrets.REGISTRY_URL }}/ill-dashboard:latest
-      - name: Save DigitalOcean kubeconfig with short-lived credentials
-        run: doctl kubernetes cluster kubeconfig save --expiry-seconds 600 ${{ secrets.CLUSTER_NAME }}
-      - name: Deploy to DigitalOcean Kubernetes
-        run: kubectl apply -f $GITHUB_WORKSPACE/.ci/k8s-deploy.yml
-      - name: Verify deployment
-        run: kubectl rollout status deployment/ill-dashboard
-=======
       - name: Build & deploy updates
         run: bun run docker:deploy
->>>>>>> 4e819abb
       - name: Execute Semantic Release
         run: bunx semantic-release