--- conflicted
+++ resolved
@@ -15,16 +15,6 @@
         uses: oven-sh/setup-bun@v1
         with:
           bun-version: latest
-<<<<<<< HEAD
-      - name: Install spaces-cli
-        run: bun install -g spaces-cli
-      - name: Download .env file
-        run: |
-          spaces-cli down /api/development.env -o ".env" \
-            -r ${{ secrets.SPACE_REGION }} -s ${{ secrets.SPACE_NAME }} \
-            -k ${{ secrets.SPACE_SECRET }} -i ${{ secrets.SPACE_KEY }}
-=======
->>>>>>> 4e819abb
       - name: Install Dependencies
         run: bun install --frozen-lockfile
       - name: Run Biome Checks
